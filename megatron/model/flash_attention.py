--- conflicted
+++ resolved
@@ -186,12 +186,12 @@
     )
 
 
-<<<<<<< HEAD
 def flash_attn_unpadded_qkvpacked_func_triton(
     q, k, v, bias=None, causal=False, softmax_scale=None
 ):
     return flash_attn_triton.flash_attn_func(q, k, v, bias, causal, softmax_scale)
-=======
+
+
 class FlashAttnKVPackedFunc(torch.autograd.Function):
     @staticmethod
     def forward(
@@ -461,5 +461,4 @@
         softmax_scale,
         causal,
         return_attn_probs,
-    )
->>>>>>> 45d7052e
+    )